<<<<<<< HEAD
from typing import Callable
=======
from typing import Callable, List
>>>>>>> 8287a42b

import matplotlib.pyplot as plt
import numpy as np
import pandas as pd
from pref_voting import generate_profiles as gp
from pref_voting import generate_utility_profiles as gup
from pref_voting import voting_methods as vr

from voting_rules import (
    nash_optimal,
    nietzschean_optimal,
    rawlsian_optimal,
    utilitarian_optimal,
)


def vr_wrapper(vr_rule):
    def rule(x):
        return vr_rule(x)[0] - 1

    return rule


plt.rcParams.update(
    {
        "font.size": 14,
        "axes.labelsize": 13,
        "axes.titlesize": 13,
        "xtick.labelsize": 11,
        "ytick.labelsize": 11,
        "legend.fontsize": 11,
        "axes.linewidth": 1,
        "grid.linewidth": 1,
        "grid.alpha": 0.3,
        "image.cmap": "viridis",
        "text.usetex": True,
        "font.family": "Computer Modern",
    }
)


class VotingGame:
    def __init__(self, n, m, rule, optimal_rule, k=1, min_util=0, max_util=1) -> None:
        self.n: int = n
        self.m: int = m
        self.max_util: float = max_util
        self.min_util: float = min_util
        self.rule: Callable = rule
        self.optimal_rule: Callable = optimal_rule
        self.k: int = k * m
        self.utils: np.ndarray = np.ndarray([])
        self.utility_profile = self.generate_random_profile()
        self.linear_profile = gp.Profile(
            [np.argsort(-self.utils[v]) for v in range(self.n)], [1] * self.n
        )

        # Assertions to ensure profiles have been properly generated
        assert (
            self.linear_profile.num_cands == self.m
        ), f"num_candidates: {self.linear_profile.num_cands}, m: {self.m}\n profile: {self.linear_profile}"
        assert (
            self.linear_profile.num_voters == self.n
        ), f"num_voters: {self.linear_profile.num_voters}, n: {self.n}"
        assert (
            self.utility_profile.num_cands == self.m
        ), f"num_candidates: {self.utility_profile.num_cands}, m: {self.m}\n profile: {self.utility_profile.display()}"
        assert (
            self.utility_profile.num_voters == self.n
        ), f"num_voters: {self.utility_profile.num_voters}, n: {self.n}"

    def generate_random_profile(self) -> gup.UtilityProfile:
        utils = np.array(
            [generate_random_sum_k_utilities(self.m, self.k) for _ in range(self.n)]
        ).T
        self.utils = utils.T
        uprofs = gup.UtilityProfile(
            [
                {cand: utils[cand][voter] for cand in range(self.m)}
                for voter in range(self.n)
            ]
        )
        return uprofs

    def get_winner(self) -> int:
        winner = self.rule(self.linear_profile)
        assert (
            winner < self.m
        ), f"winner: {winner}, m: {self.m}\nprofile: {self.linear_profile}"
        return winner

    def get_winner_opt(self) -> int:
        winner = self.optimal_rule(self.utility_profile)
        assert (
            winner < self.m
        ), f"winner: {winner}, m: {self.m}\nprofile: {self.utility_profile.display()}"
        return winner

    def get_utility(self, winners) -> np.ndarray:
        return self.utils[:, winners]

    def distortion(self) -> float:
        rule_winner = self.get_winner()
        opt_winner = self.get_winner_opt()
        return (
            self.get_utility(opt_winner).sum() / self.get_utility(rule_winner).sum()
            if self.get_utility(rule_winner).sum() > 0
            else 1000
        )


def generate_random_sum_k_utilities(
    m: int, k: int, linear_pref: np.ndarray | None = None
):
    assert k >= m
    first = np.random.randint(0, k, m - 1)
    first = np.sort(first)
    second = np.diff(np.concatenate(([0], first, [k])))
    assert len(second) == m, f"len: {len(second)}, m: {m}, k: {k}"
    assert second.sum() == k, f"sum: {second.sum()}, k: {k}"
    if linear_pref is not None:
        order = np.argsort(linear_pref)
        return second[order]
    return second


def trails(kwargs: dict, num_trails: int):
    distortions = []
    for _ in range(num_trails):
        distortions.append(VotingGame(**kwargs).distortion())
    return distortions


def plot_distortions(
    distortions: np.ndarray,
    title: str,
    xlabel: str,
    ylabel: str,
<<<<<<< HEAD
    n_vals: list[int] | range,
    m_vals: list[int] | range,
=======
    n_vals: List[int] | range,
    m_vals: List[int] | range,
>>>>>>> 8287a42b
    show: bool = True,
):
    var_distortions = np.var(distortions, axis=2)
    mean_distortions = np.mean(distortions, axis=2)
    limit = mean_distortions[-3:, :].mean()

    plt.figure()
    colors = plt.get_cmap("viridis")(np.linspace(0, 1, mean_distortions.shape[1]))

    for m in range(mean_distortions.shape[1]):
        plt.plot(
            n_vals, mean_distortions[:, m], color=colors[m], label=f"m={m_vals[m]}"
        )
        plt.fill_between(
            n_vals,
            mean_distortions[:, m] - var_distortions[:, m],
            mean_distortions[:, m] + var_distortions[:, m],
            color=colors[m],
            alpha=0.2,
        )

    plt.title(title)
    plt.ylim((0, 8))
    plt.xlabel(xlabel)
    plt.ylabel(ylabel)
    plt.grid(True)
    plt.legend(loc="upper right")
    plt.tight_layout()
    plt.savefig(f"figures/{title}.svg")
    if show:
        plt.show()


def evaluate_rule(
    rule: Callable,
    optimal_rule: Callable,
<<<<<<< HEAD
    n_vals: list[int] | range,
    m_vals: list[int] | range,
=======
    n_vals: List[int] | range,
    m_vals: List[int] | range,
>>>>>>> 8287a42b
    num_trails: int,
):
    """
    Evalute the distortion of a voting rule (`rule`) against a rule that maximizes the social welfare (`optimal_rule`)

    args:
        rule: rule to be evaluated
        optimal_rule: rule that maximizes social welfare
        n_vals: The values for the number of voters to be tested
        m_vals: The values for the number of candidates to be tested
        num_trails: The number of trials ran for each setting

    returns:
        distortions: ND-array of shape (len(n_vals), len(m_vals), num_trails) containign the distortion of each run
    """
    distortions = np.empty((len(n_vals), len(m_vals), num_trails))
    for i, n in enumerate(n_vals):
        for j, m in enumerate(m_vals):
            kwargs = {
                "n": m,
                "m": m,
                "k": 3,
                "rule": rule,
                "optimal_rule": optimal_rule,
                "min_util": 0,
                "max_util": 1,
            }
            distortions[i, j] = trails(kwargs, num_trails)
    return distortions

def save_results(results: dict):
    df = pd.DataFrame(results)
    print(f"Saving Results: {df.head()}")
    df.to_csv("data/results.csv")
    print("Results saved to data/results.csv")

def main():
    n_vals = range(2, 100, 5)
    m_vals = range(5, 25, 5)
    n_trails = 300
    borda_rule = {"rule": vr.borda, "name": "the Borda rule"}
    copeland_rule = {"rule": vr.copeland, "name": "Copeland's Rule"}
    plurality_rule = {"rule": vr.plurality, "name": "the Plurality rule"}
    blacks_rule = {"rule": vr.blacks, "name": "Black's Rule"}

    voting_rules = [borda_rule, copeland_rule, plurality_rule, blacks_rule]

    nash_rule = {"rule": nash_optimal, "name": "Nash"}
    utilitarian_rule = {"rule": utilitarian_optimal, "name": "Utiliratian"}
    rawlsian_rule = {"rule": rawlsian_optimal, "name": "Rawlsian"}
    nietz_rule = {"rule": nietzschean_optimal, "name": "Nietzschean"}

    socialwelfare_rules = [nash_rule, utilitarian_rule, rawlsian_rule, nietz_rule]

    results = {}
    np.random.seed(1)
    for voting_rule in voting_rules:
        for sw in socialwelfare_rules:
            results[voting_rule["name"] + sw["name"]] = evaluate_rule(
                vr_wrapper(voting_rule["rule"]),
                sw["rule"],
                n_vals,
                m_vals,
                n_trails,
            )

    save_results(results)

    for voting_rule in voting_rules:
        for sw in socialwelfare_rules:
            plot_distortions(
                results[voting_rule["name"] + sw["name"]],
                f"Distortion of {voting_rule['name'] }, {sw['name']}",
                "Number of voters",
                "Distortion",
                n_vals,
                m_vals,
                show=False,
            )


if __name__ == "__main__":
    main()<|MERGE_RESOLUTION|>--- conflicted
+++ resolved
@@ -1,8 +1,4 @@
-<<<<<<< HEAD
 from typing import Callable
-=======
-from typing import Callable, List
->>>>>>> 8287a42b
 
 import matplotlib.pyplot as plt
 import numpy as np
@@ -140,13 +136,8 @@
     title: str,
     xlabel: str,
     ylabel: str,
-<<<<<<< HEAD
     n_vals: list[int] | range,
     m_vals: list[int] | range,
-=======
-    n_vals: List[int] | range,
-    m_vals: List[int] | range,
->>>>>>> 8287a42b
     show: bool = True,
 ):
     var_distortions = np.var(distortions, axis=2)
@@ -183,13 +174,8 @@
 def evaluate_rule(
     rule: Callable,
     optimal_rule: Callable,
-<<<<<<< HEAD
     n_vals: list[int] | range,
     m_vals: list[int] | range,
-=======
-    n_vals: List[int] | range,
-    m_vals: List[int] | range,
->>>>>>> 8287a42b
     num_trails: int,
 ):
     """
